--- conflicted
+++ resolved
@@ -338,17 +338,13 @@
 
 // -----------------------------------------------------------------------------
 
-<<<<<<< HEAD
 bool roboticslab::BasicCartesianControl::act(int command)
 {
     CD_ERROR("Not implemented.\n");
     return false;
 }
 
-void roboticslab::BasicCartesianControl::fwd(const std::vector<double> &rot, double step)
-=======
 void roboticslab::BasicCartesianControl::twist(const std::vector<double> &xdot)
->>>>>>> aeae9dfe
 {
     for (unsigned int joint = 0; joint < numRobotJoints; joint++)
     {
