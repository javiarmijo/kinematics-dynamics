--- conflicted
+++ resolved
@@ -9,11 +9,7 @@
 
 #include <ColorDebug.hpp>
 
-<<<<<<< HEAD
-//YARP_DECLARE_PLUGINS(roboticslabYarp)
-=======
 #include "ICartesianSolver.h"
->>>>>>> 89820f37
 
 namespace roboticslab
 {
@@ -26,11 +22,6 @@
 
     public:
         virtual void SetUp() {
-<<<<<<< HEAD
-            //YARP_REGISTER_PLUGINS(roboticslabYarp);
-
-=======
->>>>>>> 89820f37
             yarp::os::ResourceFinder rf;
             rf.setVerbose(false);
             rf.setDefaultContext("testKdlSolverFromFile");
