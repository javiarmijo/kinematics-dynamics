--- conflicted
+++ resolved
@@ -1,14 +1,11 @@
 #include "PremultPorts.hpp"
 
-<<<<<<< HEAD
-=======
 #include <vector>
 
 #include <kdl/frames.hpp>
 
 #include <ColorDebug.hpp>
 
->>>>>>> 89820f37
 namespace roboticslab
 {
 
