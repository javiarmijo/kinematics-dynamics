--- conflicted
+++ resolved
@@ -227,7 +227,6 @@
         currentCartVels.resize(NUM_CART_COORDS, 0.0);
     }
 
-    controlMode = NOT_CONTROLLING;
     currentActuatorCommand = VOCAB_CC_ACTUATOR_NONE;
 
     issueStop(); // just in case
@@ -674,14 +673,10 @@
         std::cout << " 'h'/'n' - rotate about z axis (+/-)" << std::endl;
 
         std::cout << " 'm' - toggle reference frame (current: ";
-<<<<<<< HEAD
-
-        std::cout << (cartFrame == ICartesianControl::BASE_FRAME ? "inertial" : "end effector") << ")" << std::endl;
+
+        std::cout << (cartFrame == ICartesianSolver::BASE_FRAME ? "inertial" : "end effector") << ")" << std::endl;
 
         std::cout << " 'k'/'l' - open/close gripper" << std::endl;
-=======
-        std::cout << (cartFrame == ICartesianSolver::BASE_FRAME ? "inertial" : "end effector") << ")" << std::endl;
->>>>>>> 0fa54caf
     }
 
     std::cout << " [Enter] - issue stop" << std::endl;
