// -*- mode:C++; tab-width:4; c-basic-offset:4; indent-tabs-mode:nil -*-

#include "KdlSolver.hpp"

#include <kdl/segment.hpp>
#include <kdl/chainfksolverpos_recursive.hpp>
#include <kdl/chainiksolverpos_nr_jl.hpp>
#include <kdl/chainiksolvervel_pinv.hpp>
#include <kdl/chainidsolver.hpp>
#include <kdl/chainidsolver_recursive_newton_euler.hpp>

#include <ColorDebug.hpp>

// -----------------------------------------------------------------------------

<<<<<<< HEAD
bool roboticslab::KdlSolver::getNumLinks(int* numLinks) {
    *numLinks = this->chain.getNrOfSegments();
=======
bool roboticslab::KdlSolver::getNumJoints(int* numJoints) {
    *numJoints = this->chain.getNrOfJoints();
>>>>>>> 89820f37
    return true;
}

// -----------------------------------------------------------------------------

bool roboticslab::KdlSolver::appendLink(const std::vector<double>& x) {
    KDL::Frame frameX;
    vectorToFrame(x,frameX);
    chain.addSegment(KDL::Segment(KDL::Joint(KDL::Joint::None), frameX));
    return true;
}

// -----------------------------------------------------------------------------

bool roboticslab::KdlSolver::restoreOriginalChain() {
    chain = originalChain;  // We have: Chain& operator = (const Chain& arg);
    return true;
}

// -----------------------------------------------------------------------------

bool roboticslab::KdlSolver::fwdKin(const std::vector<double> &q, std::vector<double> &x) {

    KDL::JntArray qInRad = KDL::JntArray(chain.getNrOfJoints());
    for (int motor=0; motor<chain.getNrOfJoints(); motor++)
        qInRad(motor)=toRad(q[motor]);

    //-- Main fwdKin (pos) solver lines
    KDL::Frame fOutCart;
    KDL::ChainFkSolverPos_recursive fksolver = KDL::ChainFkSolverPos_recursive(chain);
    fksolver.JntToCart(qInRad,fOutCart);

    frameToVector(fOutCart,x);
    return true;
}

// -----------------------------------------------------------------------------

bool roboticslab::KdlSolver::fwdKinError(const std::vector<double> &xd, const std::vector<double> &q, std::vector<double> &x) {

    KDL::Frame frameXd;
    vectorToFrame(xd,frameXd);

    KDL::JntArray qInRad = KDL::JntArray(chain.getNrOfJoints());
    for (int motor=0; motor<chain.getNrOfJoints(); motor++)
        qInRad(motor)=toRad(q[motor]);

    //-- Main fwdKin (pos) solver lines
    KDL::Frame f;
    KDL::ChainFkSolverPos_recursive fksolver = KDL::ChainFkSolverPos_recursive(chain);
    fksolver.JntToCart(qInRad,f);

    KDL::Twist d = KDL::diff(frameXd,f);
    x.resize(6);
    x[0] = d.vel.x();
    x[1] = d.vel.y();
    x[2] = d.vel.z();
    x[3] = d.rot.x();
    x[4] = d.rot.y();
    x[5] = d.rot.z();

    return true;
}

// -----------------------------------------------------------------------------

bool roboticslab::KdlSolver::invKin(const std::vector<double> &xd, const std::vector<double> &qGuess, std::vector<double> &q) {

    KDL::Frame frameXd;
    vectorToFrame(xd,frameXd);

    KDL::JntArray qGuessInRad = KDL::JntArray(chain.getNrOfJoints());
    for (int motor=0; motor<chain.getNrOfJoints(); motor++)
        qGuessInRad(motor)=toRad(qGuess[motor]);
    KDL::JntArray kdlq = KDL::JntArray(chain.getNrOfJoints());

#ifdef _USE_LMA_

    Eigen::Matrix<double,6,1> L;
    L(0)=1;L(1)=1;L(2)=1;
    L(3)=0;L(4)=0;L(5)=0;


    //-- Main invKin (pos) solver lines
    KDL::ChainIkSolverPos_LMA iksolver_pos(chain,L);

#else //_USE_LMA_

    //Forward solvers, needed by the geometric solver
    KDL::ChainFkSolverPos_recursive fksolver(chain);
    KDL::ChainIkSolverVel_pinv iksolver(chain);  // _givens

    //Geometric solver definition (with joint limits)
    KDL::ChainIkSolverPos_NR_JL iksolver_pos(chain,qMin,qMax,fksolver,iksolver,maxIter,eps);

#endif //_USE_LMA_

    int ret = iksolver_pos.CartToJnt(qGuessInRad,frameXd,kdlq);

    if(ret < 0)
    {
        CD_ERROR("%d: %s\n",ret,iksolver_pos.strError(ret));
        return false;
    }

    if(ret > 0)
        CD_WARNING("%d: %s\n",ret, iksolver_pos.strError(ret));

    q.resize(chain.getNrOfJoints());
    for (int motor=0; motor<chain.getNrOfJoints(); motor++)
        q[motor]=toDeg(kdlq(motor));

    return true;
}

// -----------------------------------------------------------------------------

bool roboticslab::KdlSolver::diffInvKin(const std::vector<double> &q, const std::vector<double> &xdot, std::vector<double> &qdot) {

    KDL::JntArray qInRad = KDL::JntArray(chain.getNrOfJoints());
    for (int motor=0; motor<chain.getNrOfJoints(); motor++)
        qInRad(motor)=toRad(q[motor]);

    KDL::Twist kdlxdot;
    kdlxdot.vel.x(xdot[0]);
    kdlxdot.vel.y(xdot[1]);
    kdlxdot.vel.z(xdot[2]);
    kdlxdot.rot.x(xdot[3]);
    kdlxdot.rot.y(xdot[4]);
    kdlxdot.rot.z(xdot[5]);

    KDL::JntArray qDotOutRadS = KDL::JntArray(chain.getNrOfJoints());
    KDL::ChainIkSolverVel_pinv iksolverv(chain);
    int ret = iksolverv.CartToJnt(qInRad,kdlxdot,qDotOutRadS);

    if(ret < 0)
    {
        CD_ERROR("%d: %s\n",ret,iksolverv.strError(ret));
        return false;
    }

    if(ret > 0)
        CD_WARNING("%d: %s\n",ret, iksolverv.strError(ret));

    qdot.resize(chain.getNrOfJoints());
    for (int motor=0; motor<chain.getNrOfJoints(); motor++)
        qdot[motor]=toDeg(qDotOutRadS(motor));

    return true;
}

// -----------------------------------------------------------------------------

bool roboticslab::KdlSolver::invDyn(const std::vector<double> &q,std::vector<double> &t) {

    KDL::JntArray qInRad = KDL::JntArray(chain.getNrOfJoints());
    for (int motor=0; motor<chain.getNrOfJoints(); motor++)
        qInRad(motor)=toRad(q[motor]);

    KDL::JntArray qdotInRad = KDL::JntArray(chain.getNrOfJoints());
    qdotInRad.data.setZero();

    KDL::JntArray qdotdotInRad = KDL::JntArray(chain.getNrOfJoints());
    qdotdotInRad.data.setZero();

    KDL::Wrenches wrenches(chain.getNrOfSegments(),KDL::Wrench::Zero());

    KDL::JntArray kdlt = KDL::JntArray(chain.getNrOfJoints());

    //-- Main invDyn solver lines
    KDL::ChainIdSolver_RNE idsolver(chain,gravity);
    int ret = idsolver.CartToJnt(qInRad,qdotInRad,qdotdotInRad,wrenches,kdlt);

    if(ret < 0)
    {
        CD_ERROR("%d: %s\n",ret,idsolver.strError(ret));
        return false;
    }

    if(ret > 0)
        CD_WARNING("%d: %s\n",ret, idsolver.strError(ret));

    t.resize(chain.getNrOfJoints());
    for (int motor=0; motor<chain.getNrOfJoints(); motor++)
        t[motor]=kdlt(motor);

    return true;
}

// -----------------------------------------------------------------------------

bool roboticslab::KdlSolver::invDyn(const std::vector<double> &q,const std::vector<double> &qdot,const std::vector<double> &qdotdot, const std::vector< std::vector<double> > &fexts, std::vector<double> &t) {

    KDL::JntArray qInRad = KDL::JntArray(chain.getNrOfJoints());
    for (int motor=0; motor<chain.getNrOfJoints(); motor++)
        qInRad(motor)=toRad(q[motor]);

    KDL::JntArray qdotInRad = KDL::JntArray(chain.getNrOfJoints());
    for (int motor=0; motor<chain.getNrOfJoints(); motor++)
        qdotInRad(motor)=toRad(qdot[motor]);

    KDL::JntArray qdotdotInRad = KDL::JntArray(chain.getNrOfJoints());
    for (int motor=0; motor<chain.getNrOfJoints(); motor++)
        qdotdotInRad(motor)=toRad(qdotdot[motor]);

    KDL::Wrenches wrenches = KDL::Wrenches(chain.getNrOfSegments(),KDL::Wrench::Zero());
    for (int i=0; i<fexts.size(); i++)
    {
        KDL::Wrench wrench( KDL::Vector(fexts[i][0],fexts[i][1],fexts[i][2]), KDL::Vector(fexts[i][3],fexts[i][4],fexts[i][5]) );
        wrenches[i] = wrench;
    }

    KDL::JntArray kdlt = KDL::JntArray(chain.getNrOfJoints());

    //-- Main invDyn solver lines
    KDL::ChainIdSolver_RNE idsolver(chain,gravity);
    int ret = idsolver.CartToJnt(qInRad,qdotInRad,qdotdotInRad,wrenches,kdlt);

    if(ret < 0)
    {
        CD_ERROR("%d: %s\n",ret,idsolver.strError(ret));
        return false;
    }

    if(ret > 0)
        CD_WARNING("%d: %s\n",ret,idsolver.strError(ret));

    t.resize(chain.getNrOfJoints());
    for (int motor=0; motor<chain.getNrOfJoints(); motor++)
        t[motor]=kdlt(motor);

    return true;
}

// -----------------------------------------------------------------------------

bool roboticslab::KdlSolver::setLimits(const std::vector<double> &qMin, const std::vector<double> &qMax)
{
    for (int motor=0; motor<chain.getNrOfJoints(); motor++)
    {
        this->qMax(motor) = toRad(qMax[motor]);
        this->qMin(motor) = toRad(qMin[motor]);
    }
    return true;
}

// -----------------------------------------------------------------------------<|MERGE_RESOLUTION|>--- conflicted
+++ resolved
@@ -13,13 +13,8 @@
 
 // -----------------------------------------------------------------------------
 
-<<<<<<< HEAD
-bool roboticslab::KdlSolver::getNumLinks(int* numLinks) {
-    *numLinks = this->chain.getNrOfSegments();
-=======
 bool roboticslab::KdlSolver::getNumJoints(int* numJoints) {
     *numJoints = this->chain.getNrOfJoints();
->>>>>>> 89820f37
     return true;
 }
 
