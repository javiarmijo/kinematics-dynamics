// -*- mode:C++; tab-width:4; c-basic-offset:4; indent-tabs-mode:nil -*-

#include "CartesianControlServer.hpp"

#include <ColorDebug.hpp>

// -----------------------------------------------------------------------------

namespace
{
    inline bool isGroupParam(const yarp::os::Bottle& in)
    {
        return in.size() > 1 && in.get(1).asVocab() == VOCAB_CC_CONFIG_PARAMS;
    }

    inline void addValue(yarp::os::Bottle& b, int vocab, double value)
    {
        if (vocab == VOCAB_CC_CONFIG_FRAME)
        {
            b.addVocab(value);
        }
        else
        {
            b.addDouble(value);
        }
    }

    inline double asValue(int vocab, const yarp::os::Value& v)
    {
        if (vocab == VOCAB_CC_CONFIG_FRAME)
        {
            return v.asVocab();
        }
        else
        {
            return v.asDouble();
        }
    }
}

// ------------------- RpcResponder Related ------------------------------------

bool roboticslab::RpcResponder::respond(const yarp::os::Bottle& in, yarp::os::Bottle& out)
{
    // process data "in", prepare "out"
    CD_DEBUG("Got: %s\n", in.toString().c_str());

    switch (in.get(0).asVocab())
    {
    case VOCAB_CC_STAT:
        return handleStatMsg(in, out);
    case VOCAB_CC_INV:
        return handleFunctionCmdMsg(in, out, &ICartesianControl::inv);
    case VOCAB_CC_MOVJ:
        return handleConsumerCmdMsg(in, out, &ICartesianControl::movj);
    case VOCAB_CC_RELJ:
        return handleConsumerCmdMsg(in, out, &ICartesianControl::relj);
    case VOCAB_CC_MOVL:
        return handleConsumerCmdMsg(in, out, &ICartesianControl::movl);
    case VOCAB_CC_MOVV:
        return handleConsumerCmdMsg(in, out, &ICartesianControl::movv);
    case VOCAB_CC_GCMP:
        return handleRunnableCmdMsg(in, out, &ICartesianControl::gcmp);
    case VOCAB_CC_FORC:
        return handleConsumerCmdMsg(in, out, &ICartesianControl::forc);
    case VOCAB_CC_STOP:
        return handleRunnableCmdMsg(in, out, &ICartesianControl::stopControl);
    case VOCAB_CC_WAIT:
        return handleWaitMsg(in, out);
    case VOCAB_CC_TOOL:
        return handleConsumerCmdMsg(in, out, &ICartesianControl::tool);
    case VOCAB_CC_ACT:
        return handleActMsg(in, out);
    case VOCAB_CC_SET:
        return isGroupParam(in) ? handleParameterSetterGroup(in, out) : handleParameterSetter(in, out);
    case VOCAB_CC_GET:
        return isGroupParam(in) ? handleParameterGetterGroup(in, out) : handleParameterGetter(in, out);
    default:
        return DeviceResponder::respond(in, out);
    }
}

// -----------------------------------------------------------------------------

void roboticslab::RpcResponder::makeUsage()
{
    addUsage("[stat]", "get current position in cartesian space");
    addUsage("[inv] coord1 coord2 ...", "accept desired position in cartesian space, return result in joint space");
    addUsage("[movj] coord1 coord2 ...", "joint move to desired position (absolute coordinates in cartesian space)");
    addUsage("[relj] coord1 coord2 ...", "joint move to desired position (relative coordinates in cartesian space)");
    addUsage("[movl] coord1 coord2 ...", "linear move to desired position (absolute coordinates in cartesian space)");
    addUsage("[movv] coord1 coord2 ...", "velocity move using supplied vector (cartesian space)");
    addUsage("[gcmp]", "enable gravity compensation");
    addUsage("[forc] coord1 coord2 ...", "enable torque control, apply input forces (cartesian space)");
    addUsage("[stop]", "stop control");
    addUsage("[wait] timeout", "wait until completion with timeout (optional, 0.0 means no timeout)");
    addUsage("[tool] coord1 coord2 ...", "append fixed link to end effector");
    addUsage("[act] vocab", "actuate tool using selected command vocab");
    addUsage("[set] vocab value", "set configuration parameter");
    addUsage("[get] vocab", "get configuration parameter");
    addUsage("[set] [prms] (vocab value) ...", "set multiple configuration parameters");
    addUsage("[get] [prms]", "get all configuration parameters");
    addUsage("... [cpcg] value", "(config param) controller gain");
    addUsage("... [cpjv] value", "(config param) maximum joint velocity");
    addUsage("... [cptd] value", "(config param) trajectory duration");
    addUsage("... [cpcr] value", "(config param) CMC rate [ms]");
    addUsage("... [cpf] [cpfb]", "(config param) reference frame (base)");
    addUsage("... [cpf] [cpft]", "(config param) reference frame (TCP)");
}

// -----------------------------------------------------------------------------

bool roboticslab::RpcResponder::handleStatMsg(const yarp::os::Bottle& in, yarp::os::Bottle& out)
{
    std::vector<double> x;
    int state;

    if (iCartesianControl->stat(state, x))
    {
        if (!transformOutgoingData(x))
        {
            out.addVocab(VOCAB_CC_FAILED);
            return false;
        }

        out.addVocab(state);

        for (size_t i = 0; i < x.size(); i++)
        {
            out.addDouble(x[i]);
        }

        return true;
    }
    else
    {
        out.addVocab(VOCAB_CC_FAILED);
        return false;
    }
}

// -----------------------------------------------------------------------------

<<<<<<< HEAD
bool roboticslab::RpcResponder::handleActMsg(const yarp::os::Bottle& in, yarp::os::Bottle& out)
{
    if (in.size() > 1)
    {
        int commandCode = in.get(1).asVocab();

        if (iCartesianControl->act(commandCode))
        {
            out.addVocab(VOCAB_CC_OK);
            return true;
        }
        else
        {
            out.addVocab(VOCAB_CC_FAILED);
            return false;
        }
    }
    else
    {
        CD_ERROR("size error\n");
        out.addVocab(VOCAB_CC_FAILED);
        return false;
    }
=======
bool roboticslab::RpcResponder::handleWaitMsg(const yarp::os::Bottle& in, yarp::os::Bottle& out)
{
    bool res;

    if (in.size() > 1)
    {
        double timeout = in.get(1).asDouble();
        res = iCartesianControl->wait(timeout);
    }
    else
    {
        res = iCartesianControl->wait();
    }

    if (!res)
    {
        out.addVocab(VOCAB_CC_FAILED);
        return false;
    }

    out.addVocab(VOCAB_CC_OK);
    return true;
>>>>>>> 989342a7
}

// -----------------------------------------------------------------------------

bool roboticslab::RpcResponder::handleRunnableCmdMsg(const yarp::os::Bottle& in, yarp::os::Bottle& out, RunnableFun cmd)
{
    if ((iCartesianControl->*cmd)())
    {
        out.addVocab(VOCAB_CC_OK);
        return true;
    }
    else
    {
        out.addVocab(VOCAB_CC_FAILED);
        return false;
    }
}

// -----------------------------------------------------------------------------

bool roboticslab::RpcResponder::handleConsumerCmdMsg(const yarp::os::Bottle& in, yarp::os::Bottle& out, ConsumerFun cmd)
{
    if (in.size() > 1)
    {
        std::vector<double> vin;

        for (size_t i = 1; i < in.size(); i++)
        {
            vin.push_back(in.get(i).asDouble());
        }

        if (!transformIncomingData(vin) || !(iCartesianControl->*cmd)(vin))
        {
            out.addVocab(VOCAB_CC_FAILED);
            return false;
        }

        out.addVocab(VOCAB_CC_OK);
        return true;
    }
    else
    {
        CD_ERROR("size error\n");
        out.addVocab(VOCAB_CC_FAILED);
        return false;
    }
}

// -----------------------------------------------------------------------------

bool roboticslab::RpcResponder::handleFunctionCmdMsg(const yarp::os::Bottle& in, yarp::os::Bottle& out, FunctionFun cmd)
{
    if (in.size() > 1)
    {
        std::vector<double> vin, vout;

        for (size_t i = 1; i < in.size(); i++)
        {
            vin.push_back(in.get(i).asDouble());
        }

        if (!transformIncomingData(vin) || !(iCartesianControl->*cmd)(vin, vout))
        {
            out.addVocab(VOCAB_CC_FAILED);
            return false;
        }

        for (size_t i = 0; i < vout.size(); i++)
        {
            out.addDouble(vout[i]);
        }

        return true;
    }
    else
    {
        CD_ERROR("size error\n");
        out.addVocab(VOCAB_CC_FAILED);
        return false;
    }
}

// -----------------------------------------------------------------------------

bool roboticslab::RpcResponder::handleParameterSetter(const yarp::os::Bottle& in, yarp::os::Bottle& out)
{
    if (in.size() > 2)
    {
        int vocab = in.get(1).asVocab();
        double value = asValue(vocab, in.get(2));

        if (!iCartesianControl->setParameter(vocab, value))
        {
            out.addVocab(VOCAB_CC_FAILED);
            return false;
        }

        out.addVocab(VOCAB_CC_OK);
        return true;
    }
    else
    {
        CD_ERROR("size error\n");
        out.addVocab(VOCAB_CC_FAILED);
        return false;
    }
}

// -----------------------------------------------------------------------------

bool roboticslab::RpcResponder::handleParameterGetter(const yarp::os::Bottle& in, yarp::os::Bottle& out)
{
    if (in.size() > 1)
    {
        int vocab = in.get(1).asVocab();
        double value;

        if (!iCartesianControl->getParameter(vocab, &value))
        {
            out.addVocab(VOCAB_CC_FAILED);
            return false;
        }

        addValue(out, vocab, value);
        return true;
    }
    else
    {
        CD_ERROR("size error\n");
        out.addVocab(VOCAB_CC_FAILED);
        return false;
    }
}

// -----------------------------------------------------------------------------

bool roboticslab::RpcResponder::handleParameterSetterGroup(const yarp::os::Bottle& in, yarp::os::Bottle& out)
{
    if (in.size() > 2)
    {
        std::map<int, double> params;

        for (int i = 2; i < in.size(); i++)
        {
            if (!in.get(i).isList() || in.get(i).asList()->size() != 2)
            {
                CD_ERROR("bottle format error\n");
                out.addVocab(VOCAB_CC_FAILED);
                return false;
            }

            yarp::os::Bottle * b = in.get(i).asList();
            int vocab = b->get(0).asVocab();
            double value = asValue(vocab, b->get(1));
            std::pair<int, double> el(vocab, value);
            params.insert(el);
        }

        if (!iCartesianControl->setParameters(params))
        {
            out.addVocab(VOCAB_CC_FAILED);
            return false;
        }

        out.addVocab(VOCAB_CC_OK);
        return true;
    }
    else
    {
        CD_ERROR("size error\n");
        out.addVocab(VOCAB_CC_FAILED);
        return false;
    }
}

// -----------------------------------------------------------------------------

bool roboticslab::RpcResponder::handleParameterGetterGroup(const yarp::os::Bottle& in, yarp::os::Bottle& out)
{
    if (in.size() == 2)
    {
        std::map<int, double> params;

        if (!iCartesianControl->getParameters(params))
        {
            out.addVocab(VOCAB_CC_FAILED);
            return false;
        }

        for (std::map<int, double>::const_iterator it = params.begin(); it != params.end(); ++it)
        {
            yarp::os::Bottle & b = out.addList();
            b.addVocab(it->first);
            addValue(b, it->first, it->second);
        }

        return true;
    }
    else
    {
        CD_ERROR("size error\n");
        out.addVocab(VOCAB_CC_FAILED);
        return false;
    }
}

// -----------------------------------------------------------------------------

bool roboticslab::RpcTransformResponder::transformIncomingData(std::vector<double>& vin)
{
    return KinRepresentation::encodePose(vin, vin, KinRepresentation::CARTESIAN, orient, KinRepresentation::DEGREES);
}

// -----------------------------------------------------------------------------

bool roboticslab::RpcTransformResponder::transformOutgoingData(std::vector<double>& vout)
{
    return KinRepresentation::decodePose(vout, vout, KinRepresentation::CARTESIAN, orient, KinRepresentation::DEGREES);
}

// -----------------------------------------------------------------------------<|MERGE_RESOLUTION|>--- conflicted
+++ resolved
@@ -141,7 +141,32 @@
 
 // -----------------------------------------------------------------------------
 
-<<<<<<< HEAD
+bool roboticslab::RpcResponder::handleWaitMsg(const yarp::os::Bottle& in, yarp::os::Bottle& out)
+{
+    bool res;
+
+    if (in.size() > 1)
+    {
+        double timeout = in.get(1).asDouble();
+        res = iCartesianControl->wait(timeout);
+    }
+    else
+    {
+        res = iCartesianControl->wait();
+    }
+
+    if (!res)
+    {
+        out.addVocab(VOCAB_CC_FAILED);
+        return false;
+    }
+
+    out.addVocab(VOCAB_CC_OK);
+    return true;
+}
+
+// -----------------------------------------------------------------------------
+
 bool roboticslab::RpcResponder::handleActMsg(const yarp::os::Bottle& in, yarp::os::Bottle& out)
 {
     if (in.size() > 1)
@@ -165,30 +190,6 @@
         out.addVocab(VOCAB_CC_FAILED);
         return false;
     }
-=======
-bool roboticslab::RpcResponder::handleWaitMsg(const yarp::os::Bottle& in, yarp::os::Bottle& out)
-{
-    bool res;
-
-    if (in.size() > 1)
-    {
-        double timeout = in.get(1).asDouble();
-        res = iCartesianControl->wait(timeout);
-    }
-    else
-    {
-        res = iCartesianControl->wait();
-    }
-
-    if (!res)
-    {
-        out.addVocab(VOCAB_CC_FAILED);
-        return false;
-    }
-
-    out.addVocab(VOCAB_CC_OK);
-    return true;
->>>>>>> 989342a7
 }
 
 // -----------------------------------------------------------------------------
