--- conflicted
+++ resolved
@@ -141,13 +141,11 @@
         /** stop */
         virtual bool stopControl();
 
-<<<<<<< HEAD
+        /** tool */
+        virtual bool tool(const std::vector<double> &x);
+
         /** act */
         virtual bool act(int commandCode);
-=======
-        /** tool */
-        virtual bool tool(const std::vector<double> &x);
->>>>>>> 994786e7
 
         /** fwd */
         virtual bool fwd(const std::vector<double> &rot);
