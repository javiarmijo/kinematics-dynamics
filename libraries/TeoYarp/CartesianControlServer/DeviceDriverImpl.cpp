// -*- mode:C++; tab-width:4; c-basic-offset:4; indent-tabs-mode:nil -*-

#include "CartesianControlServer.hpp"

#include <string>

#include <ColorDebug.hpp>

// ------------------- DeviceDriver Related ------------------------------------

bool roboticslab::CartesianControlServer::open(yarp::os::Searchable& config)
{
<<<<<<< HEAD
    yarp::os::Value *name, *angleRepr;

    if (config.check("subdevice", name))
=======
    yarp::os::Value *name;
    if (config.check("subdevice",name))
>>>>>>> 5d7d034d
    {
        CD_INFO("Subdevice %s\n", name->toString().c_str());

        if (name->isString())
        {
            // maybe user isn't doing nested configuration
            yarp::os::Property p;
            p.fromString(config.toString());
            p.put("device", name->toString());
            cartesianControlDevice.open(p);
        }
        else
        {
            cartesianControlDevice.open(*name);
        }

        if (!cartesianControlDevice.isValid())
        {
            CD_ERROR("cannot make <%s>\n", name->toString().c_str());
        }
    }
    else
    {
        CD_ERROR("\"--subdevice <name>\" not set in CartesianControlServer\n");
        return false;
    }

    if (!cartesianControlDevice.isValid())
    {
        CD_ERROR("cartesianControlDevice not valid\n");
        return false;
    }

    if (!cartesianControlDevice.view(iCartesianControl))
    {
        CD_ERROR("iCartesianControl view failed\n");
        return false;
    }

<<<<<<< HEAD
    // look for the portname to register (--name option)
    if (config.check("name", name))
    {
        rpcServer.open(name->asString() + "/rpc:s");
=======
    rpcResponder = new RpcResponder(iCartesianControl);
    streamResponder = new StreamResponder(iCartesianControl);

    //Look for the portname to register (--name option)
    if (config.check("name", name))
    {
        rpcServer.open(name->asString() + "/rpc:s");
        commandPort.open(name->asString() + "/command:i");
>>>>>>> 5d7d034d
    }
    else
    {
        rpcServer.open("/CartesianControl/rpc:s");
<<<<<<< HEAD
    }

    rpcResponder = new RpcResponder(iCartesianControl);

    rpcServer.setReader(*rpcResponder);

    // check angle representation, leave this block last to allow inner return instruction
    if (config.check("angleRepr", angleRepr))
    {
        std::string angleReprStr = angleRepr->asString();
        KinRepresentation::orientation_system orient;

        if (angleReprStr == "axisAngle")
        {
            orient = KinRepresentation::AXIS_ANGLE;
        }
        else if (angleReprStr == "eulerYZ")
        {
            orient = KinRepresentation::EULER_YZ;
        }
        else if (angleReprStr == "eulerZYZ")
        {
            orient = KinRepresentation::EULER_ZYZ;
        }
        else if (angleReprStr == "RPY")
        {
            orient = KinRepresentation::RPY;
        }
        else
        {
            CD_WARNING("Unknown angleRepr \"%s\".\n", angleReprStr.c_str());
            return true;
        }

        if (config.check("name", name))
        {
            rpcTransformServer.open(name->asString() + "/rpc_transform:s");
        }
        else
        {
            rpcTransformServer.open("/CartesianControl/rpc_transform:s");
        }

        rpcTransformResponder = new RpcTransformResponder(iCartesianControl, orient);

        rpcTransformServer.setReader(*rpcTransformResponder);
    }
=======
        commandPort.open("/CartesianControl/command:i");
    }

    rpcServer.setReader(*rpcResponder);
    commandPort.useCallback(*streamResponder);
>>>>>>> 5d7d034d

    return true;
}

// -----------------------------------------------------------------------------

bool roboticslab::CartesianControlServer::close()
{
    rpcServer.interrupt();
    rpcServer.close();
    delete rpcResponder;
    rpcResponder = NULL;

<<<<<<< HEAD
    rpcTransformServer.close();
    delete rpcTransformResponder;
    rpcTransformResponder = NULL;
=======
    commandPort.interrupt();
    commandPort.close();
    delete streamResponder;
    streamResponder = NULL;
>>>>>>> 5d7d034d

    cartesianControlDevice.close();

    return true;
}

// -----------------------------------------------------------------------------<|MERGE_RESOLUTION|>--- conflicted
+++ resolved
@@ -10,14 +10,9 @@
 
 bool roboticslab::CartesianControlServer::open(yarp::os::Searchable& config)
 {
-<<<<<<< HEAD
     yarp::os::Value *name, *angleRepr;
 
     if (config.check("subdevice", name))
-=======
-    yarp::os::Value *name;
-    if (config.check("subdevice",name))
->>>>>>> 5d7d034d
     {
         CD_INFO("Subdevice %s\n", name->toString().c_str());
 
@@ -57,12 +52,6 @@
         return false;
     }
 
-<<<<<<< HEAD
-    // look for the portname to register (--name option)
-    if (config.check("name", name))
-    {
-        rpcServer.open(name->asString() + "/rpc:s");
-=======
     rpcResponder = new RpcResponder(iCartesianControl);
     streamResponder = new StreamResponder(iCartesianControl);
 
@@ -71,17 +60,12 @@
     {
         rpcServer.open(name->asString() + "/rpc:s");
         commandPort.open(name->asString() + "/command:i");
->>>>>>> 5d7d034d
     }
     else
     {
         rpcServer.open("/CartesianControl/rpc:s");
-<<<<<<< HEAD
+        commandPort.open("/CartesianControl/command:i");
     }
-
-    rpcResponder = new RpcResponder(iCartesianControl);
-
-    rpcServer.setReader(*rpcResponder);
 
     // check angle representation, leave this block last to allow inner return instruction
     if (config.check("angleRepr", angleRepr))
@@ -111,6 +95,8 @@
             return true;
         }
 
+        rpcTransformResponder = new RpcTransformResponder(iCartesianControl, orient);
+
         if (config.check("name", name))
         {
             rpcTransformServer.open(name->asString() + "/rpc_transform:s");
@@ -120,17 +106,11 @@
             rpcTransformServer.open("/CartesianControl/rpc_transform:s");
         }
 
-        rpcTransformResponder = new RpcTransformResponder(iCartesianControl, orient);
-
         rpcTransformServer.setReader(*rpcTransformResponder);
-    }
-=======
-        commandPort.open("/CartesianControl/command:i");
     }
 
     rpcServer.setReader(*rpcResponder);
     commandPort.useCallback(*streamResponder);
->>>>>>> 5d7d034d
 
     return true;
 }
@@ -144,16 +124,15 @@
     delete rpcResponder;
     rpcResponder = NULL;
 
-<<<<<<< HEAD
+    rpcTransformServer.interrupt();
     rpcTransformServer.close();
     delete rpcTransformResponder;
     rpcTransformResponder = NULL;
-=======
+
     commandPort.interrupt();
     commandPort.close();
     delete streamResponder;
     streamResponder = NULL;
->>>>>>> 5d7d034d
 
     cartesianControlDevice.close();
 
