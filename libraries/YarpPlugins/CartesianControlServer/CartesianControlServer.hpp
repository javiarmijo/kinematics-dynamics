--- conflicted
+++ resolved
@@ -125,11 +125,8 @@
     typedef bool (ICartesianControl::*FunctionFun)(const std::vector<double>&, std::vector<double>&);
 
     bool handleStatMsg(const yarp::os::Bottle& in, yarp::os::Bottle& out);
-<<<<<<< HEAD
+    bool handleWaitMsg(const yarp::os::Bottle& in, yarp::os::Bottle& out);
     bool handleActMsg(const yarp::os::Bottle& in, yarp::os::Bottle& out);
-=======
-    bool handleWaitMsg(const yarp::os::Bottle& in, yarp::os::Bottle& out);
->>>>>>> 989342a7
 
     bool handleRunnableCmdMsg(const yarp::os::Bottle& in, yarp::os::Bottle& out, RunnableFun cmd);
     bool handleConsumerCmdMsg(const yarp::os::Bottle& in, yarp::os::Bottle& out, ConsumerFun cmd);
