# Copyright: (C) 2017 Universidad Carlos III de Madrid
# Copyright: (C) 2009 RobotCub Consortium
# Author: Juan G. Victores & Raul de Santos Rico
# Contrib: Ugo; Paul Fitzpatrick (YARP device examples and tutorials)
# CopyPolicy: Released under the terms of the LGPLv2.1 or later, see LGPL.TXT

<<<<<<< HEAD
YARP_PREPARE_PLUGIN(BasicCartesianControl CATEGORY device TYPE roboticslab::BasicCartesianControl INCLUDE BasicCartesianControl.hpp WRAPPER CartesianControlServer)
=======
yarp_prepare_plugin(BasicCartesianControl
                    CATEGORY device
                    TYPE roboticslab::BasicCartesianControl
                    INCLUDE BasicCartesianControl.hpp
                    DEFAULT ON
                    DEPENDS ENABLE_TrajectoryLib)
>>>>>>> 89820f37

if(NOT SKIP_BasicCartesianControl)

include_directories(${CMAKE_CURRENT_SOURCE_DIR}) # yarp plugin builder needs this

yarp_add_plugin(BasicCartesianControl BasicCartesianControl.hpp
                                      DeviceDriverImpl.cpp
                                      ICartesianControlImpl.cpp
                                      RateThreadImpl.cpp)

add_dependencies(BasicCartesianControl COLOR_DEBUG)

target_link_libraries(BasicCartesianControl YARP::YARP_OS
                                            YARP::YARP_dev
                                            TrajectoryLib)

yarp_install(TARGETS BasicCartesianControl
             COMPONENT runtime
             LIBRARY DESTINATION ${YARP_DYNAMIC_PLUGINS_INSTALL_DIR}
             ARCHIVE DESTINATION ${YARP_STATIC_PLUGINS_INSTALL_DIR})

yarp_install(FILES BasicCartesianControl.ini
             COMPONENT runtime
             DESTINATION ${YARP_PLUGIN_MANIFESTS_INSTALL_DIR})

endif()<|MERGE_RESOLUTION|>--- conflicted
+++ resolved
@@ -4,16 +4,12 @@
 # Contrib: Ugo; Paul Fitzpatrick (YARP device examples and tutorials)
 # CopyPolicy: Released under the terms of the LGPLv2.1 or later, see LGPL.TXT
 
-<<<<<<< HEAD
-YARP_PREPARE_PLUGIN(BasicCartesianControl CATEGORY device TYPE roboticslab::BasicCartesianControl INCLUDE BasicCartesianControl.hpp WRAPPER CartesianControlServer)
-=======
 yarp_prepare_plugin(BasicCartesianControl
                     CATEGORY device
                     TYPE roboticslab::BasicCartesianControl
                     INCLUDE BasicCartesianControl.hpp
                     DEFAULT ON
                     DEPENDS ENABLE_TrajectoryLib)
->>>>>>> 89820f37
 
 if(NOT SKIP_BasicCartesianControl)
 
