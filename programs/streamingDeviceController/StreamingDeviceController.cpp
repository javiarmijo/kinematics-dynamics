#include "StreamingDeviceController.hpp"

#include <string>
#include <cmath>

#include <yarp/os/Value.h>
#include <yarp/os/Property.h>

#include <yarp/sig/Vector.h>

#include <ColorDebug.hpp>

using namespace roboticslab;

bool StreamingDeviceController::configure(yarp::os::ResourceFinder &rf)
{
    CD_DEBUG("streamingDeviceController config: %s.\n", rf.toString().c_str());

    std::string deviceName = rf.check("streamingDevice", yarp::os::Value(DEFAULT_DEVICE_NAME),
            "device name").asString();
    std::string localCartesian = rf.check("localCartesian", yarp::os::Value(DEFAULT_CARTESIAN_LOCAL),
            "local cartesian port").asString();
    std::string remoteCartesian = rf.check("remoteCartesian", yarp::os::Value(DEFAULT_CARTESIAN_REMOTE),
            "remote cartesian port").asString();

<<<<<<< HEAD
    std::string sensorsPort = rf.check("sensorsPort", yarp::os::Value(DEFAULT_PROXIMITY_SENSORS), "remote sensors port").asString();

=======
    period = rf.check("controllerPeriod", yarp::os::Value(DEFAULT_PERIOD), "data acquisition period").asDouble();
>>>>>>> 719502f5
    scaling = rf.check("scaling", yarp::os::Value(DEFAULT_SCALING), "scaling factor").asDouble();

    streamingDevice = StreamingDeviceFactory::makeDevice(deviceName, rf);

    if (!streamingDevice->isValid())
    {
        CD_ERROR("Streaming device not valid.\n");
        return false;
    }

    if (!streamingDevice->acquireInterfaces())
    {
        CD_ERROR("Unable to acquire plugin interfaces from streaming device.\n");
        return false;
    }

    yarp::os::Property cartesianControlClientOptions;
    cartesianControlClientOptions.put("device", "CartesianControlClient");
    cartesianControlClientOptions.put("cartesianLocal", localCartesian);
    cartesianControlClientOptions.put("cartesianRemote", remoteCartesian);

    cartesianControlClientDevice.open(cartesianControlClientOptions);

    if (!cartesianControlClientDevice.isValid())
    {
        CD_ERROR("Cartesian control client device not valid.\n");
        cartesianControlClientDevice.close(); // release managed resources
        return false;
    }

    if (!cartesianControlClientDevice.view(iCartesianControl))
    {
        CD_ERROR("Could not view iCartesianControl.\n");
        cartesianControlClientDevice.close(); // close ports
        return false;
    }

    streamingDevice->setCartesianControllerHandle(iCartesianControl);

    if (!streamingDevice->initialize())
    {
        CD_ERROR("Device initialization failed.\n");
        cartesianControlClientDevice.close(); // close ports
        return false;
    }

    if (rf.check("useSensors"))
    {
        yarp::os::Property sensorsClientOptions;
        sensorsClientOptions.fromString(rf.toString());
        sensorsClientOptions.put("device", "ProximitySensorsClient");

        sensorsClientDevice.open(sensorsClientOptions);

        if (!sensorsClientDevice.isValid())
        {
            CD_ERROR("sensors device not valid.\n");
            return false;
        }

        if (!sensorsClientDevice.view(iProximitySensors))
        {
            CD_ERROR("Could not view iSensors.\n");
            return false;
        }
    }

    isStopped = true;

    return true;
}

bool StreamingDeviceController::updateModule()
{
    if (!streamingDevice->acquireData())
    {
        CD_ERROR("Failed to acquire data from streaming device.\n");
        return true;
    }

<<<<<<< HEAD
    std::vector<double> xdot(6, 0.0);
    bool isZero = true;

    double local_scaling = scaling;

    if (sensorsClientDevice.isValid() && iProximitySensors->getAlertLevel() == IProximitySensors::LOW)
    {
        local_scaling *= 2; //Half velocity
        CD_WARNING("Obstacle detected\n");
    }

    for (int i = 0; i < data.size(); i++)
=======
    if (!streamingDevice->transformData(scaling))
>>>>>>> 719502f5
    {
        CD_ERROR("Failed to transform acquired data from streaming device.\n");
        return true;
    }

<<<<<<< HEAD
    if (isZero || (sensorsClientDevice.isValid() && iProximitySensors->getAlertLevel() == IProximitySensors::HIGH))
=======
    if (!streamingDevice->hasValidMovementData())
>>>>>>> 719502f5
    {
        if (!isStopped)
        {
            isStopped = iCartesianControl->stopControl();
        }

        return true;
    }
    else
    {
        isStopped = false;
    }

    streamingDevice->sendMovementCommand();

    return true;
}

bool StreamingDeviceController::interruptModule()
{
<<<<<<< HEAD
    bool ok = true;

    ok &= iCartesianControl->stopControl();
    ok &= cartesianControlClientDevice.close();
    ok &= streamingClientDevice.close();

    if (sensorsClientDevice.isValid())
    {
        ok &= sensorsClientDevice.close();
    }

    return ok;
=======
    iCartesianControl->stopControl();

    delete streamingDevice;
    streamingDevice = NULL;

    return cartesianControlClientDevice.close();
>>>>>>> 719502f5
}

double StreamingDeviceController::getPeriod()
{
    return period;
}<|MERGE_RESOLUTION|>--- conflicted
+++ resolved
@@ -22,13 +22,10 @@
             "local cartesian port").asString();
     std::string remoteCartesian = rf.check("remoteCartesian", yarp::os::Value(DEFAULT_CARTESIAN_REMOTE),
             "remote cartesian port").asString();
+    std::string sensorsPort = rf.check("sensorsPort", yarp::os::Value(DEFAULT_PROXIMITY_SENSORS),
+            "remote sensors port").asString();
 
-<<<<<<< HEAD
-    std::string sensorsPort = rf.check("sensorsPort", yarp::os::Value(DEFAULT_PROXIMITY_SENSORS), "remote sensors port").asString();
-
-=======
     period = rf.check("controllerPeriod", yarp::os::Value(DEFAULT_PERIOD), "data acquisition period").asDouble();
->>>>>>> 719502f5
     scaling = rf.check("scaling", yarp::os::Value(DEFAULT_SCALING), "scaling factor").asDouble();
 
     streamingDevice = StreamingDeviceFactory::makeDevice(deviceName, rf);
@@ -109,32 +106,21 @@
         return true;
     }
 
-<<<<<<< HEAD
-    std::vector<double> xdot(6, 0.0);
-    bool isZero = true;
-
-    double local_scaling = scaling;
+    double localScaling = scaling;
 
     if (sensorsClientDevice.isValid() && iProximitySensors->getAlertLevel() == IProximitySensors::LOW)
     {
-        local_scaling *= 2; //Half velocity
+        localScaling *= 2; //Half velocity
         CD_WARNING("Obstacle detected\n");
     }
 
-    for (int i = 0; i < data.size(); i++)
-=======
-    if (!streamingDevice->transformData(scaling))
->>>>>>> 719502f5
+    if (!streamingDevice->transformData(localScaling))
     {
         CD_ERROR("Failed to transform acquired data from streaming device.\n");
         return true;
     }
 
-<<<<<<< HEAD
-    if (isZero || (sensorsClientDevice.isValid() && iProximitySensors->getAlertLevel() == IProximitySensors::HIGH))
-=======
-    if (!streamingDevice->hasValidMovementData())
->>>>>>> 719502f5
+    if (!streamingDevice->hasValidMovementData() || (sensorsClientDevice.isValid() && iProximitySensors->getAlertLevel() == IProximitySensors::HIGH))
     {
         if (!isStopped)
         {
@@ -155,12 +141,14 @@
 
 bool StreamingDeviceController::interruptModule()
 {
-<<<<<<< HEAD
+    iCartesianControl->stopControl();
+
+    delete streamingDevice;
+    streamingDevice = NULL;
+
     bool ok = true;
 
-    ok &= iCartesianControl->stopControl();
     ok &= cartesianControlClientDevice.close();
-    ok &= streamingClientDevice.close();
 
     if (sensorsClientDevice.isValid())
     {
@@ -168,14 +156,6 @@
     }
 
     return ok;
-=======
-    iCartesianControl->stopControl();
-
-    delete streamingDevice;
-    streamingDevice = NULL;
-
-    return cartesianControlClientDevice.close();
->>>>>>> 719502f5
 }
 
 double StreamingDeviceController::getPeriod()
