// -*- mode:C++; tab-width:4; c-basic-offset:4; indent-tabs-mode:nil -*-

#include "LineTrajectory.hpp"

// -----------------------------------------------------------------------------

<<<<<<< HEAD
roboticslab::LineTrajectory::LineTrajectory() : KdlVectorConverter("axisAngle")
{
    _orient = 0;
    currentTrajectory = 0;
}
=======
roboticslab::LineTrajectory::LineTrajectory(const std::string & angleRepr)
    : KdlVectorConverter(angleRepr),
      currentTrajectory(0),
      _orient(0)
{}
>>>>>>> fbf30fb7

// -----------------------------------------------------------------------------

bool roboticslab::LineTrajectory::getX(const double movementTime, std::vector<double>& x)
{
    KDL::Frame xFrame = currentTrajectory->Pos(movementTime);
    frameToVector(xFrame,x);
    return true;
}

// -----------------------------------------------------------------------------

bool roboticslab::LineTrajectory::getXdot(const double movementTime, std::vector<double>& xdot)
{
    KDL::Twist xdotFrame = currentTrajectory->Vel(movementTime);
    twistToVector(xdotFrame,xdot);
    return true;
}

// -----------------------------------------------------------------------------

bool roboticslab::LineTrajectory::newLine(const std::vector<double> &src, const std::vector<double> &dest)
{
    KDL::Frame srcFrame, destFrame;
    vectorToFrame(src,srcFrame);
    vectorToFrame(dest,destFrame);
    _orient = new KDL::RotationalInterpolation_SingleAxis();
    double _eqradius = 1; //0.000001;
    bool _aggregate = true;
    double duration = DEFAULT_DURATION;

    KDL::Path_Line testPathLine(srcFrame, destFrame, _orient, _eqradius, _aggregate);
    KDL::VelocityProfile_Trap testVelocityProfile(DEFAULT_MAXVEL, DEFAULT_MAXACC);
//    KDL::Trajectory_Segment testTrajectory(testPathLine.Clone(), testVelocityProfile.Clone(), duration, _aggregate);
    currentTrajectory = new KDL::Trajectory_Segment(testPathLine.Clone(), testVelocityProfile.Clone(), duration, _aggregate);

    return true;
}

// -----------------------------------------------------------------------------

bool roboticslab::LineTrajectory::deleteLine()
{
    delete _orient;
    _orient = 0;
    delete currentTrajectory;
    currentTrajectory = 0;

    return true;
}

// -----------------------------------------------------------------------------<|MERGE_RESOLUTION|>--- conflicted
+++ resolved
@@ -4,19 +4,11 @@
 
 // -----------------------------------------------------------------------------
 
-<<<<<<< HEAD
-roboticslab::LineTrajectory::LineTrajectory() : KdlVectorConverter("axisAngle")
-{
-    _orient = 0;
-    currentTrajectory = 0;
-}
-=======
 roboticslab::LineTrajectory::LineTrajectory(const std::string & angleRepr)
     : KdlVectorConverter(angleRepr),
       currentTrajectory(0),
       _orient(0)
 {}
->>>>>>> fbf30fb7
 
 // -----------------------------------------------------------------------------
 
