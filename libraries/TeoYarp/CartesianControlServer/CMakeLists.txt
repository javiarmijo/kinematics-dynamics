--- conflicted
+++ resolved
@@ -4,15 +4,11 @@
 # Contrib: Ugo; Paul Fitzpatrick (YARP device examples and tutorials)
 # CopyPolicy: Released under the terms of the LGPLv2.1 or later, see LGPL.TXT
 
-<<<<<<< HEAD
-YARP_PREPARE_PLUGIN(CartesianControlServer CATEGORY device TYPE roboticslab::CartesianControlServer INCLUDE CartesianControlServer.hpp WRAPPER CartesianControlServer)
-=======
 yarp_prepare_plugin(CartesianControlServer
                     CATEGORY device
                     TYPE roboticslab::CartesianControlServer
                     INCLUDE CartesianControlServer.hpp
                     DEFAULT ON)
->>>>>>> 89820f37
 
 if(NOT SKIP_CartesianControlServer)
 
