#ifndef __SPNAV_SENSOR_DEVICE_HPP__
#define __SPNAV_SENSOR_DEVICE_HPP__

#include "StreamingDevice.hpp"

#include <yarp/dev/IAnalogSensor.h>

namespace roboticslab
{

/**
 * @ingroup streamingDeviceController
 *
 * @brief Represents a spacenav-compatible device, like the SpaceNavigator
 * 6-DOF mouse from 3Dconnexion.
 */
class SpnavSensorDevice : public StreamingDevice
{
public:

    //! Constructor
    SpnavSensorDevice(yarp::os::Searchable & config, bool usingMovi, double gain = 0.0);

    virtual bool acquireInterfaces();

    virtual bool initialize(bool usingStreamingPreset);

    virtual bool acquireData();

<<<<<<< HEAD
    virtual int getActuatorState();
=======
    virtual bool transformData(double scaling);

    virtual bool hasValidMovementData() const;
>>>>>>> 6942b89a

    virtual void sendMovementCommand();

    virtual void stopMotion();

private:

    yarp::dev::IAnalogSensor * iAnalogSensor;

    std::vector<double> currentX;

    bool usingMovi;
    double gain;
};

}  // namespace roboticslab

#endif  // __SPNAV_SENSOR_DEVICE_HPP__<|MERGE_RESOLUTION|>--- conflicted
+++ resolved
@@ -27,13 +27,11 @@
 
     virtual bool acquireData();
 
-<<<<<<< HEAD
-    virtual int getActuatorState();
-=======
     virtual bool transformData(double scaling);
 
+    virtual int getActuatorState();
+
     virtual bool hasValidMovementData() const;
->>>>>>> 6942b89a
 
     virtual void sendMovementCommand();
 
