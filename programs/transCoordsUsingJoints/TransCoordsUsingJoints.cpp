--- conflicted
+++ resolved
@@ -1,7 +1,5 @@
 #include "TransCoordsUsingJoints.hpp"
 
-<<<<<<< HEAD
-=======
 #include <string>
 
 #include <yarp/os/Value.h>
@@ -11,7 +9,6 @@
 
 #include <ColorDebug.hpp>
 
->>>>>>> 89820f37
 namespace roboticslab
 {
 
