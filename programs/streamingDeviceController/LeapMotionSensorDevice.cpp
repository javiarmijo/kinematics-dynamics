#include "LeapMotionSensorDevice.hpp"

#include <cmath>

#include <yarp/os/Bottle.h>
#include <yarp/os/Value.h>
#include <yarp/sig/Vector.h>

#include <kdl/frames.hpp>

#include <KdlVectorConverter.hpp>

#include <ColorDebug.h>

namespace
{
    KDL::Frame frame_base_leap, frame_ee_leap, frame_leap_ee;
}

roboticslab::LeapMotionSensorDevice::LeapMotionSensorDevice(yarp::os::Searchable & config, bool usingMovi, double period)
    : StreamingDevice(config),
      iAnalogSensor(NULL),
      period(period),
<<<<<<< HEAD
      hasActuator(false),
      grab(false), pinch(false)
=======
      usingMovi(usingMovi)
>>>>>>> 6942b89a
{
    yarp::os::Value v = config.find("leapFrameRPY");

    if (!v.isNull())
    {
        yarp::os::Bottle *leapFrameRPY = v.asList();

        if (!leapFrameRPY->isNull() && leapFrameRPY->size() == 3)
        {
            double roll = leapFrameRPY->get(0).asFloat64() * M_PI / 180.0;
            double pitch = leapFrameRPY->get(1).asFloat64() * M_PI / 180.0;
            double yaw = leapFrameRPY->get(2).asFloat64() * M_PI / 180.0;

            CD_INFO("leapFrameRPY [rad]: %f %f %f\n", roll, pitch, yaw);

            frame_ee_leap = KDL::Frame(KDL::Rotation::RPY(roll, pitch, yaw));
            frame_leap_ee = frame_ee_leap.Inverse();
        }
    }
}

bool roboticslab::LeapMotionSensorDevice::acquireInterfaces()
{
    bool ok = true;

    if (!PolyDriver::view(iAnalogSensor))
    {
        CD_WARNING("Could not view iAnalogSensor.\n");
        ok = false;
    }

    return ok;
}

bool roboticslab::LeapMotionSensorDevice::initialize(bool usingStreamingPreset)
{
    if (!usingMovi && period <= 0.0)
    {
        CD_WARNING("Invalid period for pose command: %f.\n", period);
        return false;
    }

    if (usingStreamingPreset)
    {
        int cmd = usingMovi ? VOCAB_CC_MOVI : VOCAB_CC_POSE;

        if (!iCartesianControl->setParameter(VOCAB_CC_CONFIG_STREAMING_CMD, cmd))
        {
            CD_WARNING("Unable to preset streaming command.\n");
            return false;
        }
    }

    if (!iCartesianControl->setParameter(VOCAB_CC_CONFIG_FRAME, ICartesianSolver::BASE_FRAME))
    {
        CD_WARNING("Unable to set inertial reference frame.\n");
        return false;
    }

    if (!iCartesianControl->stat(initialTcpOffset))
    {
        CD_WARNING("stat failed.\n");
        return false;
    }

    CD_INFO("Initial TCP offset: %f %f %f [m], %f %f %f [rad]\n",
            initialTcpOffset[0], initialTcpOffset[1], initialTcpOffset[2],
            initialTcpOffset[3], initialTcpOffset[4], initialTcpOffset[5]);

    KDL::Frame frame_base_ee = KdlVectorConverter::vectorToFrame(initialTcpOffset);

    frame_base_leap = frame_base_ee * frame_ee_leap;

    if (!acquireData())
    {
        CD_WARNING("Initial acquireData failed.\n");
        return false;
    }

    initialLeapOffset = data;

    CD_INFO("Initial Leap offset: %f %f %f [m], %f %f %f [rad]\n",
            initialLeapOffset[0], initialLeapOffset[1], initialLeapOffset[2],
            initialLeapOffset[3], initialLeapOffset[4], initialLeapOffset[5]);

    return true;
}

bool roboticslab::LeapMotionSensorDevice::acquireData()
{
    yarp::sig::Vector data;
    iAnalogSensor->read(data);

    CD_DEBUG("%s\n", data.toString(4, 1).c_str());

    if (data.size() < 6)
    {
        CD_WARNING("Invalid data size: %zu.\n", data.size());
        return false;
    }

    // convert to meters
    this->data[0] = data[0] * 0.001;
    this->data[1] = data[1] * 0.001;
    this->data[2] = data[2] * 0.001;

    // keep in radians
    this->data[3] = data[3];
    this->data[4] = data[4];
    this->data[5] = data[5];

    if (data.size() == 8)
    {
        hasActuator = true;

        grab = data[6] == 1.0;
        pinch = data[7] == 1.0;
    }

    return true;
}

bool roboticslab::LeapMotionSensorDevice::transformData(double scaling)
{
    for (int i = 0; i < 6; i++)
    {
        if (fixedAxes[i])
        {
            data[i] = 0.0;
        }
        else
        {
            data[i] -= initialLeapOffset[i];

            if (i < 3)
            {
                data[i] /= scaling;
            }
        }
    }

    KDL::Rotation rot_leap_hand;

    if (!fixedAxes[3] && !fixedAxes[4] && !fixedAxes[5])
    {
        rot_leap_hand = KDL::Rotation::RPY(data[3], data[4], data[5]);
    }

    KDL::Vector vec_leap_hand(data[0], data[1], data[2]);
    KDL::Frame frame_leap_hand(rot_leap_hand, vec_leap_hand);

    // undo LM frame rotation with frame_leap_ee
    KDL::Frame frame_base_hand = frame_base_leap * frame_leap_hand * frame_leap_ee;

    data = KdlVectorConverter::frameToVector(frame_base_hand);

    return true;
}

int roboticslab::LeapMotionSensorDevice::getActuatorState()
{
    if (!hasActuator)
    {
        return VOCAB_CC_ACTUATOR_NONE;
    }

    if (grab)
    {
        actuatorState = VOCAB_CC_ACTUATOR_CLOSE_GRIPPER;
    }
    else if (pinch)
    {
        actuatorState = VOCAB_CC_ACTUATOR_OPEN_GRIPPER;
    }
    else if (actuatorState != VOCAB_CC_ACTUATOR_NONE)
    {
        if (actuatorState != VOCAB_CC_ACTUATOR_STOP_GRIPPER)
        {
            actuatorState = VOCAB_CC_ACTUATOR_STOP_GRIPPER;
        }
        else
        {
            actuatorState = VOCAB_CC_ACTUATOR_NONE;
        }
    }
    else
    {
        actuatorState = VOCAB_CC_ACTUATOR_NONE;
    }

    return actuatorState;
}

void roboticslab::LeapMotionSensorDevice::sendMovementCommand()
{
    if (usingMovi)
    {
        iCartesianControl->movi(data);
    }
    else
    {
        iCartesianControl->pose(data, period);
    }
}<|MERGE_RESOLUTION|>--- conflicted
+++ resolved
@@ -21,12 +21,9 @@
     : StreamingDevice(config),
       iAnalogSensor(NULL),
       period(period),
-<<<<<<< HEAD
+      usingMovi(usingMovi),
       hasActuator(false),
       grab(false), pinch(false)
-=======
-      usingMovi(usingMovi)
->>>>>>> 6942b89a
 {
     yarp::os::Value v = config.find("leapFrameRPY");
 
