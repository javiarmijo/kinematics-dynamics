// -*- mode:C++; tab-width:4; c-basic-offset:4; indent-tabs-mode:nil -*-

#include "CartesianControlServer.hpp"

#include <ColorDebug.hpp>

// -----------------------------------------------------------------------------

namespace
{
    inline bool isGroupParam(const yarp::os::Bottle& in)
    {
        return in.size() > 1 && in.get(1).asVocab() == VOCAB_CC_CONFIG_PARAMS;
    }

    inline void addValue(yarp::os::Bottle& b, int vocab, double value)
    {
        if (vocab == VOCAB_CC_CONFIG_FRAME)
        {
            b.addVocab(value);
        }
        else
        {
            b.addDouble(value);
        }
    }

    inline double asValue(int vocab, const yarp::os::Value& v)
    {
        if (vocab == VOCAB_CC_CONFIG_FRAME)
        {
            return v.asVocab();
        }
        else
        {
            return v.asDouble();
        }
    }
}

// ------------------- RpcResponder Related ------------------------------------

bool roboticslab::RpcResponder::respond(const yarp::os::Bottle& in, yarp::os::Bottle& out)
{
    // process data "in", prepare "out"
    CD_DEBUG("Got: %s\n", in.toString().c_str());

    switch (in.get(0).asVocab())
    {
    case VOCAB_CC_STAT:
        return handleStatMsg(in, out);
    case VOCAB_CC_INV:
        return handleFunctionCmdMsg(in, out, &ICartesianControl::inv);
    case VOCAB_CC_MOVJ:
        return handleConsumerCmdMsg(in, out, &ICartesianControl::movj);
    case VOCAB_CC_RELJ:
        return handleConsumerCmdMsg(in, out, &ICartesianControl::relj);
    case VOCAB_CC_MOVL:
        return handleConsumerCmdMsg(in, out, &ICartesianControl::movl);
    case VOCAB_CC_MOVV:
        return handleConsumerCmdMsg(in, out, &ICartesianControl::movv);
    case VOCAB_CC_GCMP:
        return handleRunnableCmdMsg(in, out, &ICartesianControl::gcmp);
    case VOCAB_CC_FORC:
        return handleConsumerCmdMsg(in, out, &ICartesianControl::forc);
    case VOCAB_CC_STOP:
        return handleRunnableCmdMsg(in, out, &ICartesianControl::stopControl);
    case VOCAB_CC_TOOL:
        return handleConsumerCmdMsg(in, out, &ICartesianControl::tool);
<<<<<<< HEAD
    case VOCAB_CC_ACT:
        return handleActMsg(in, out);
    case VOCAB_CC_CONFIG_SET:
        return handleParameterSetter(in, out);
    case VOCAB_CC_CONFIG_GET:
        return handleParameterGetter(in, out);
=======
    case VOCAB_CC_SET:
        return isGroupParam(in) ? handleParameterSetterGroup(in, out) : handleParameterSetter(in, out);
    case VOCAB_CC_GET:
        return isGroupParam(in) ? handleParameterGetterGroup(in, out) : handleParameterGetter(in, out);
>>>>>>> 689da4fc
    default:
        return DeviceResponder::respond(in, out);
    }
}

// -----------------------------------------------------------------------------

void roboticslab::RpcResponder::makeUsage()
{
    addUsage("[stat]", "get current position in cartesian space");
    addUsage("[inv] coord1 coord2 ...", "accept desired position in cartesian space, return result in joint space");
    addUsage("[movj] coord1 coord2 ...", "joint move to desired position (absolute coordinates in cartesian space)");
    addUsage("[relj] coord1 coord2 ...", "joint move to desired position (relative coordinates in cartesian space)");
    addUsage("[movl] coord1 coord2 ...", "linear move to desired position (absolute coordinates in cartesian space)");
    addUsage("[movv] coord1 coord2 ...", "velocity move using supplied vector (cartesian space)");
    addUsage("[gcmp]", "enable gravity compensation");
    addUsage("[forc] coord1 coord2 ...", "enable torque control, apply input forces (cartesian space)");
    addUsage("[stop]", "stop control");
    addUsage("[tool] coord1 coord2 ...", "append fixed link to end effector");
<<<<<<< HEAD
    addUsage("[act] command", "actuate tool using selected command");
    addUsage("[cps] vocab value", "set configuration parameter");
    addUsage("[cpg] vocab", "get configuration parameter");
=======
    addUsage("[set] vocab value", "set configuration parameter");
    addUsage("[get] vocab", "get configuration parameter");
    addUsage("[set] [prms] (vocab value) ...", "set multiple configuration parameters");
    addUsage("[get] [prms]", "get all configuration parameters");
    addUsage("... [cpcg] value", "(config param) controller gain");
    addUsage("... [cpjv] value", "(config param) maximum joint velocity");
    addUsage("... [cptd] value", "(config param) trajectory duration");
    addUsage("... [cpcr] value", "(config param) CMC rate [ms]");
    addUsage("... [cpf] [cpfb]", "(config param) reference frame (base)");
    addUsage("... [cpf] [cpft]", "(config param) reference frame (TCP)");
>>>>>>> 689da4fc
}

// -----------------------------------------------------------------------------

bool roboticslab::RpcResponder::handleStatMsg(const yarp::os::Bottle& in, yarp::os::Bottle& out)
{
    std::vector<double> x;
    int state;

    if (iCartesianControl->stat(state, x))
    {
        if (!transformOutgoingData(x))
        {
            out.addVocab(VOCAB_CC_FAILED);
            return false;
        }

        out.addVocab(state);

        for (size_t i = 0; i < x.size(); i++)
        {
            out.addDouble(x[i]);
        }

        return true;
    }
    else
    {
        out.addVocab(VOCAB_CC_FAILED);
        return false;
    }
}

// -----------------------------------------------------------------------------

bool roboticslab::RpcResponder::handleActMsg(const yarp::os::Bottle& in, yarp::os::Bottle& out)
{
    if (in.size() > 1)
    {
        int commandCode = in.get(1).asVocab();

        if (iCartesianControl->act(commandCode))
        {
            out.addVocab(VOCAB_OK);
            return true;
        }
        else
        {
            out.addVocab(VOCAB_FAILED);
            return false;
        }
    }
    else
    {
        CD_ERROR("size error\n");
        out.addVocab(VOCAB_FAILED);
        return false;
    }
}

// -----------------------------------------------------------------------------

bool roboticslab::RpcResponder::handleRunnableCmdMsg(const yarp::os::Bottle& in, yarp::os::Bottle& out, RunnableFun cmd)
{
    if ((iCartesianControl->*cmd)())
    {
        out.addVocab(VOCAB_CC_OK);
        return true;
    }
    else
    {
        out.addVocab(VOCAB_CC_FAILED);
        return false;
    }
}

// -----------------------------------------------------------------------------

bool roboticslab::RpcResponder::handleConsumerCmdMsg(const yarp::os::Bottle& in, yarp::os::Bottle& out, ConsumerFun cmd)
{
    if (in.size() > 1)
    {
        std::vector<double> vin;

        for (size_t i = 1; i < in.size(); i++)
        {
            vin.push_back(in.get(i).asDouble());
        }

        if (!transformIncomingData(vin) || !(iCartesianControl->*cmd)(vin))
        {
            out.addVocab(VOCAB_CC_FAILED);
            return false;
        }

        out.addVocab(VOCAB_CC_OK);
        return true;
    }
    else
    {
        CD_ERROR("size error\n");
        out.addVocab(VOCAB_CC_FAILED);
        return false;
    }
}

// -----------------------------------------------------------------------------

bool roboticslab::RpcResponder::handleFunctionCmdMsg(const yarp::os::Bottle& in, yarp::os::Bottle& out, FunctionFun cmd)
{
    if (in.size() > 1)
    {
        std::vector<double> vin, vout;

        for (size_t i = 1; i < in.size(); i++)
        {
            vin.push_back(in.get(i).asDouble());
        }

        if (!transformIncomingData(vin) || !(iCartesianControl->*cmd)(vin, vout))
        {
            out.addVocab(VOCAB_CC_FAILED);
            return false;
        }

        for (size_t i = 0; i < vout.size(); i++)
        {
            out.addDouble(vout[i]);
        }

        return true;
    }
    else
    {
        CD_ERROR("size error\n");
        out.addVocab(VOCAB_CC_FAILED);
        return false;
    }
}

// -----------------------------------------------------------------------------

bool roboticslab::RpcResponder::handleParameterSetter(const yarp::os::Bottle& in, yarp::os::Bottle& out)
{
    if (in.size() > 2)
    {
        int vocab = in.get(1).asVocab();
        double value = asValue(vocab, in.get(2));

        if (!iCartesianControl->setParameter(vocab, value))
        {
            out.addVocab(VOCAB_CC_FAILED);
            return false;
        }

        out.addVocab(VOCAB_CC_OK);
        return true;
    }
    else
    {
        CD_ERROR("size error\n");
        out.addVocab(VOCAB_CC_FAILED);
        return false;
    }
}

// -----------------------------------------------------------------------------

bool roboticslab::RpcResponder::handleParameterGetter(const yarp::os::Bottle& in, yarp::os::Bottle& out)
{
    if (in.size() > 1)
    {
        int vocab = in.get(1).asVocab();
        double value;

        if (!iCartesianControl->getParameter(vocab, &value))
        {
            out.addVocab(VOCAB_CC_FAILED);
            return false;
        }

        addValue(out, vocab, value);
        return true;
    }
    else
    {
        CD_ERROR("size error\n");
        out.addVocab(VOCAB_CC_FAILED);
        return false;
    }
}

// -----------------------------------------------------------------------------

bool roboticslab::RpcResponder::handleParameterSetterGroup(const yarp::os::Bottle& in, yarp::os::Bottle& out)
{
    if (in.size() > 2)
    {
        std::map<int, double> params;

        for (int i = 2; i < in.size(); i++)
        {
            if (!in.get(i).isList() || in.get(i).asList()->size() != 2)
            {
                CD_ERROR("bottle format error\n");
                out.addVocab(VOCAB_CC_FAILED);
                return false;
            }

            yarp::os::Bottle * b = in.get(i).asList();
            int vocab = b->get(0).asVocab();
            double value = asValue(vocab, b->get(1));
            std::pair<int, double> el(vocab, value);
            params.insert(el);
        }

        if (!iCartesianControl->setParameters(params))
        {
            out.addVocab(VOCAB_CC_FAILED);
            return false;
        }

        out.addVocab(VOCAB_CC_OK);
        return true;
    }
    else
    {
        CD_ERROR("size error\n");
        out.addVocab(VOCAB_CC_FAILED);
        return false;
    }
}

// -----------------------------------------------------------------------------

bool roboticslab::RpcResponder::handleParameterGetterGroup(const yarp::os::Bottle& in, yarp::os::Bottle& out)
{
    if (in.size() == 2)
    {
        std::map<int, double> params;

        if (!iCartesianControl->getParameters(params))
        {
            out.addVocab(VOCAB_CC_FAILED);
            return false;
        }

        for (std::map<int, double>::const_iterator it = params.begin(); it != params.end(); ++it)
        {
            yarp::os::Bottle & b = out.addList();
            b.addVocab(it->first);
            addValue(b, it->first, it->second);
        }

        return true;
    }
    else
    {
        CD_ERROR("size error\n");
        out.addVocab(VOCAB_CC_FAILED);
        return false;
    }
}

// -----------------------------------------------------------------------------

bool roboticslab::RpcTransformResponder::transformIncomingData(std::vector<double>& vin)
{
    return KinRepresentation::encodePose(vin, vin, KinRepresentation::CARTESIAN, orient, KinRepresentation::DEGREES);
}

// -----------------------------------------------------------------------------

bool roboticslab::RpcTransformResponder::transformOutgoingData(std::vector<double>& vout)
{
    return KinRepresentation::decodePose(vout, vout, KinRepresentation::CARTESIAN, orient, KinRepresentation::DEGREES);
}

// -----------------------------------------------------------------------------<|MERGE_RESOLUTION|>--- conflicted
+++ resolved
@@ -67,19 +67,12 @@
         return handleRunnableCmdMsg(in, out, &ICartesianControl::stopControl);
     case VOCAB_CC_TOOL:
         return handleConsumerCmdMsg(in, out, &ICartesianControl::tool);
-<<<<<<< HEAD
     case VOCAB_CC_ACT:
         return handleActMsg(in, out);
-    case VOCAB_CC_CONFIG_SET:
-        return handleParameterSetter(in, out);
-    case VOCAB_CC_CONFIG_GET:
-        return handleParameterGetter(in, out);
-=======
     case VOCAB_CC_SET:
         return isGroupParam(in) ? handleParameterSetterGroup(in, out) : handleParameterSetter(in, out);
     case VOCAB_CC_GET:
         return isGroupParam(in) ? handleParameterGetterGroup(in, out) : handleParameterGetter(in, out);
->>>>>>> 689da4fc
     default:
         return DeviceResponder::respond(in, out);
     }
@@ -99,11 +92,7 @@
     addUsage("[forc] coord1 coord2 ...", "enable torque control, apply input forces (cartesian space)");
     addUsage("[stop]", "stop control");
     addUsage("[tool] coord1 coord2 ...", "append fixed link to end effector");
-<<<<<<< HEAD
-    addUsage("[act] command", "actuate tool using selected command");
-    addUsage("[cps] vocab value", "set configuration parameter");
-    addUsage("[cpg] vocab", "get configuration parameter");
-=======
+    addUsage("[act] vocab", "actuate tool using selected command vocab");
     addUsage("[set] vocab value", "set configuration parameter");
     addUsage("[get] vocab", "get configuration parameter");
     addUsage("[set] [prms] (vocab value) ...", "set multiple configuration parameters");
@@ -114,7 +103,6 @@
     addUsage("... [cpcr] value", "(config param) CMC rate [ms]");
     addUsage("... [cpf] [cpfb]", "(config param) reference frame (base)");
     addUsage("... [cpf] [cpft]", "(config param) reference frame (TCP)");
->>>>>>> 689da4fc
 }
 
 // -----------------------------------------------------------------------------
@@ -158,19 +146,19 @@
 
         if (iCartesianControl->act(commandCode))
         {
-            out.addVocab(VOCAB_OK);
+            out.addVocab(VOCAB_CC_OK);
             return true;
         }
         else
         {
-            out.addVocab(VOCAB_FAILED);
-            return false;
-        }
-    }
-    else
-    {
-        CD_ERROR("size error\n");
-        out.addVocab(VOCAB_FAILED);
+            out.addVocab(VOCAB_CC_FAILED);
+            return false;
+        }
+    }
+    else
+    {
+        CD_ERROR("size error\n");
+        out.addVocab(VOCAB_CC_FAILED);
         return false;
     }
 }
