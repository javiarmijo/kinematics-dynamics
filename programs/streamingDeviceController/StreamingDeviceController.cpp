--- conflicted
+++ resolved
@@ -103,14 +103,7 @@
         isStopped = false;
     }
 
-<<<<<<< HEAD
-    if (!streamingDevice->sendMovementCommand())
-    {
-        CD_WARNING("Failed to send movement command to cartesian controller.\n");
-    }
-=======
     streamingDevice->sendMovementCommand();
->>>>>>> 9b6ed885
 
     return true;
 }
