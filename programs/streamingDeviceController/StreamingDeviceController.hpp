#ifndef __STREAMING_DEVICE_CONTROLLER_HPP__
#define __STREAMING_DEVICE_CONTROLLER_HPP__

#include <vector>

#include <yarp/os/RFModule.h>
#include <yarp/os/ResourceFinder.h>

#include <yarp/dev/PolyDriver.h>
#include <yarp/dev/IAnalogSensor.h>

#include "StreamingDevice.hpp"

#include "ICartesianControl.h"
#include "IProximitySensors.h"

#define DEFAULT_DEVICE_NAME "SpaceNavigator"

#define DEFAULT_ACTUATOR_LOCAL "/StreamingActuatorClient"
#define DEFAULT_ACTUATOR_REMOTE "/spacenavigator/buttons"

#define DEFAULT_CARTESIAN_LOCAL "/StreamingDeviceCartesianControlClient"
#define DEFAULT_CARTESIAN_REMOTE "/CartesianControl"

#define DEFAULT_PROXIMITY_SENSORS "/sensor_reader"

#define DEFAULT_PERIOD 0.02  // [s]
#define DEFAULT_SCALING 10.0

namespace roboticslab
{

/**
 * @ingroup streamingDeviceController
 *
 * @brief Sends streaming commands to the cartesian controller from
 * a streaming input device like the 3Dconnexion Space Navigator.
 */
class StreamingDeviceController : public yarp::os::RFModule
{
public:
    virtual bool configure(yarp::os::ResourceFinder &rf);
    virtual bool updateModule();
    virtual bool interruptModule();
    virtual double getPeriod();

private:
<<<<<<< HEAD
    yarp::dev::PolyDriver streamingClientDevice;
    yarp::dev::PolyDriver actuatorClientDevice;
    yarp::dev::PolyDriver cartesianControlClientDevice;
    yarp::dev::PolyDriver sensorsClientDevice;

    yarp::dev::IAnalogSensor *iAnalogSensor;
    yarp::dev::IAnalogSensor *iAnalogSensorAct;
=======
    StreamingDevice * streamingDevice;

    yarp::dev::PolyDriver cartesianControlClientDevice;
    yarp::dev::PolyDriver sensorsClientDevice;

>>>>>>> 1e687181
    roboticslab::ICartesianControl *iCartesianControl;
    roboticslab::IProximitySensors *iProximitySensors;

    double period;
    double scaling;

    bool isStopped;
<<<<<<< HEAD
    int actuatorState;
=======

    static const double SCALING_FACTOR_ON_ALERT;
>>>>>>> 1e687181
};

}  // namespace roboticslab

#endif  // __STREAMING_DEVICE_CONTROLLER_HPP__<|MERGE_RESOLUTION|>--- conflicted
+++ resolved
@@ -45,21 +45,14 @@
     virtual double getPeriod();
 
 private:
-<<<<<<< HEAD
-    yarp::dev::PolyDriver streamingClientDevice;
-    yarp::dev::PolyDriver actuatorClientDevice;
-    yarp::dev::PolyDriver cartesianControlClientDevice;
-    yarp::dev::PolyDriver sensorsClientDevice;
-
-    yarp::dev::IAnalogSensor *iAnalogSensor;
-    yarp::dev::IAnalogSensor *iAnalogSensorAct;
-=======
     StreamingDevice * streamingDevice;
 
     yarp::dev::PolyDriver cartesianControlClientDevice;
     yarp::dev::PolyDriver sensorsClientDevice;
+    yarp::dev::PolyDriver actuatorClientDevice;
 
->>>>>>> 1e687181
+    yarp::dev::IAnalogSensor *iAnalogSensorAct;
+
     roboticslab::ICartesianControl *iCartesianControl;
     roboticslab::IProximitySensors *iProximitySensors;
 
@@ -67,12 +60,10 @@
     double scaling;
 
     bool isStopped;
-<<<<<<< HEAD
+
     int actuatorState;
-=======
 
     static const double SCALING_FACTOR_ON_ALERT;
->>>>>>> 1e687181
 };
 
 }  // namespace roboticslab
